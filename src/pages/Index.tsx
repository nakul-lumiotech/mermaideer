import { Link } from 'react-router-dom';
import { Button } from '@/components/ui/button';
<<<<<<< HEAD
import { useTheme } from '@/components/ui/theme-provider';
import { Moon, Sun } from 'lucide-react';

const Index = () => {
  const { theme, setTheme } = useTheme();
  return (
    <div className="min-h-screen flex flex-col items-center justify-center text-center px-4 bg-gradient-to-b from-background to-muted/30 relative overflow-hidden">
      <Button
        variant="ghost"
        size="icon"
        className="absolute top-4 right-4"
        onClick={() => setTheme(theme === 'dark' ? 'light' : 'dark')}
      >
        {theme === 'dark' ? <Sun className="h-5 w-5" /> : <Moon className="h-5 w-5" />}
      </Button>
      <div className="space-y-6 animate-in fade-in slide-in-from-bottom-4">
        <h1 className="text-5xl md:text-6xl font-extrabold bg-gradient-to-r from-primary to-primary/60 bg-clip-text text-transparent">
          Mermaideer
        </h1>
        <p className="text-lg text-muted-foreground max-w-2xl mx-auto">
          An open-source Mermaid diagram editor by <a href="https://lumiotech.in" className="underline">Lumiotech</a>.
        </p>
        <Button asChild size="lg" className="animate-in fade-in slide-in-from-bottom-2">
          <Link to="/editor">Get Started</Link>
        </Button>
      </div>
      <div className="mt-16 text-sm text-muted-foreground space-y-2">
        <p>
          © {new Date().getFullYear()} <a href="https://lumiotech.in" className="underline">Lumiotech</a>. Open-source under the MIT
          License.
        </p>
        <p className="space-x-4">
          <a href="https://lumiotech.in/privacy" className="underline">Privacy Policy</a>
          <a href="https://lumiotech.in/terms" className="underline">Terms of Service</a>
          <a href="https://lumiotech.in/license" className="underline">License</a>
        </p>
      </div>
=======

const Index = () => {
  return (
    <div className="min-h-screen flex flex-col items-center justify-center text-center px-4 bg-gradient-to-br from-background via-background to-muted/20">
      <h1 className="text-5xl md:text-6xl font-extrabold mb-6 bg-gradient-to-r from-primary to-primary/60 bg-clip-text text-transparent">
        Mermaid Diagram Maker
      </h1>
      <p className="text-lg text-muted-foreground max-w-2xl mb-8">
        Create beautiful diagrams in seconds with our intuitive editor and AI assistance.
      </p>
      <Button asChild size="lg">
        <Link to="/editor">Get Started</Link>
      </Button>
>>>>>>> 3376d55a
    </div>
  );
};

export default Index;<|MERGE_RESOLUTION|>--- conflicted
+++ resolved
@@ -1,6 +1,5 @@
 import { Link } from 'react-router-dom';
 import { Button } from '@/components/ui/button';
-<<<<<<< HEAD
 import { useTheme } from '@/components/ui/theme-provider';
 import { Moon, Sun } from 'lucide-react';
 
@@ -38,21 +37,7 @@
           <a href="https://lumiotech.in/license" className="underline">License</a>
         </p>
       </div>
-=======
 
-const Index = () => {
-  return (
-    <div className="min-h-screen flex flex-col items-center justify-center text-center px-4 bg-gradient-to-br from-background via-background to-muted/20">
-      <h1 className="text-5xl md:text-6xl font-extrabold mb-6 bg-gradient-to-r from-primary to-primary/60 bg-clip-text text-transparent">
-        Mermaid Diagram Maker
-      </h1>
-      <p className="text-lg text-muted-foreground max-w-2xl mb-8">
-        Create beautiful diagrams in seconds with our intuitive editor and AI assistance.
-      </p>
-      <Button asChild size="lg">
-        <Link to="/editor">Get Started</Link>
-      </Button>
->>>>>>> 3376d55a
     </div>
   );
 };
