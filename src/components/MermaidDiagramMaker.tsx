--- conflicted
+++ resolved
@@ -5,11 +5,8 @@
 import { Label } from '@/components/ui/label';
 import { Select, SelectContent, SelectItem, SelectTrigger, SelectValue } from '@/components/ui/select';
 import { useToast } from '@/hooks/use-toast';
-<<<<<<< HEAD
+
 import { Copy, Sparkles, Moon, Sun, Key, RefreshCw, AlertCircle, ZoomIn, ZoomOut, Maximize2, X } from 'lucide-react';
-=======
-import { Copy, Bot, Moon, Sun, Key, RefreshCw, AlertCircle, ZoomIn, ZoomOut, Maximize2, X } from 'lucide-react';
->>>>>>> 3376d55a
 import { Tooltip, TooltipContent, TooltipTrigger } from '@/components/ui/tooltip';
 import { useTheme } from '@/components/ui/theme-provider';
 import Editor from '@monaco-editor/react';
@@ -627,11 +624,8 @@
                         {isGenerating ? (
                           <RefreshCw className="h-4 w-4 animate-spin" />
                         ) : (
-<<<<<<< HEAD
+
                           <Sparkles className="h-4 w-4" />
-=======
-                          <Bot className="h-4 w-4" />
->>>>>>> 3376d55a
                         )}
                         AI
                       </Button>
@@ -711,11 +705,8 @@
                 ref={diagramContainerRef}
                 onMouseDown={handleMouseDown}
                 onWheel={handleWheel}
-<<<<<<< HEAD
+
                 className="border rounded-lg p-4 bg-background min-h-[70vh] overflow-hidden cursor-grab"
-=======
-                className="border rounded-lg p-4 bg-background min-h-[70vh] flex items-center justify-center overflow-hidden cursor-grab"
->>>>>>> 3376d55a
                 style={getGridStyle()}
               >
                 <div
